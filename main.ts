import * as xml2js from 'xml2js'
import * as lodash from 'lodash'
import * as commander from 'commander'
import fs = require('fs')

interface TsForGjsExtended {
    _module?: GirModule
    _fullSymName?: string
}

interface GirInclude {
    $: {
        name: string
        version: string
    }
}
interface GirDoc {
    _: string
    $: {
        "xml:space"?: string
    }
}
interface GirType {
    $: {
        name: string
        "c:type"?: string
    }
}
interface GirArray {
    $?: {
        length?: string
        "zero-terminated"?: string
        "c:type"?: string
    }
    type?: GirType[]
}
interface GirVariable extends TsForGjsExtended {
    $: {
        name?: string
        "transfer-ownership"?: string
        nullable?: string
        "allow-none"?: string
        writable?: string
        readable?: string
        "construct-only"?: string
        direction?: string
        introspectable?: string
    }
    doc?: GirDoc[]
    type?: GirType[]
    array?: GirArray[]
}
interface GirParameter {
    parameter?: GirVariable[]
    "instance-parameter"?: GirVariable[]
}
interface GirFunction extends TsForGjsExtended {
    $: {
        name: string
        version?: string
        "c-identifier"?: string
        introspectable?: string
        "moved-to"?: string
    }
    doc?: GirDoc[]
    parameters?: GirParameter[]
    "return-value"?: GirVariable[]
}
interface GirSignal extends TsForGjsExtended {
    $: {
        name: string
        when: string
    }
    doc?: GirDoc[]
    "return-value"?: GirParameter[]
}
interface GirClass extends TsForGjsExtended {
    $: {
        name: string
        parent?: string
        version?: string
        // Not sure what this means
        disguised?: string
        // c:symbol-prefix, c:type, glib:get-type, glib:type-name
    }
    doc?: GirDoc[]
    function?: GirFunction[]
    "glib:signal"?: GirFunction[]
    method?: GirFunction[]
    property?: GirVariable[]
    field?: GirVariable[]
    "virtual-method"?: GirFunction[]
    "constructor"?: GirFunction[] | Function

    _module?: GirModule
}
interface GirEnumerationMember {
    $: {
        name: string
        value: string
        // c:identifier, glib:nick
    }
    doc?: GirDoc[]
}
export interface GirEnumeration extends TsForGjsExtended {
    $: {
        name: string
        version?: string
        "c:type"?: string
        introspectable?: string
        // glib:get-type, glib:type-name
    }
    doc?: GirDoc[]
    member?: GirEnumerationMember[]
}
interface GirAlias extends TsForGjsExtended {
    $: {
        name: string
        "c:type"?: string
        introspectable?: string        
    }
    type?: GirType[]
}
interface GirNamespace {
    $: {
        name: string
        version: string
    }
    alias?: GirAlias[]
    bitfield?: GirEnumeration[]
    callback?: GirFunction[]
    class?: GirClass[]
    constant?: GirVariable[]
    enumeration?: GirEnumeration[]
    function?: GirFunction[]
    interface?: GirClass[]
    record?: GirClass[]
    union?: GirClass[]
}

interface GirRepository {
    include?: GirInclude[]
    namespace?: GirNamespace[]
}

export class GirModule {
    name: string | null = null
    version: string = "0.0"
    dependencies: string[] = []
    transitiveDependencies: string[] = []
    repo: GirRepository
    ns: GirNamespace
    symTable: { [key:string]: any } = {}

    constructor(xml) {
        this.repo = xml.repository

        if (this.repo.include) {
            for (let i of this.repo.include) {
                this.dependencies.unshift(`${i.$.name}-${i.$.version}`)
            }
        }
        
        if (this.repo.namespace && this.repo.namespace.length) {
            this.ns = this.repo.namespace[0]
            this.name = this.ns.$.name
            this.version = this.ns.$.version
        }
    }

    loadTypes(dict) {
        let loadTypesInternal = (arr) => {
            if (arr) {
                for (let x of arr) {
                    if (x.$) {
                        if (x.$.introspectable) {
                            if (!this.girBool(x.$.introspectable, true))
                                continue 
                        }
                    }

                    let symName = `${this.name}.${x.$.name}`
                    if (dict[symName]) {
                        console.warn(`Warn: duplicate symbol: ${symName}`)
                    }

                    x._module = this
                    x._fullSymName = symName
                    dict[symName] = x
                }
            }
        }
        loadTypesInternal(this.ns.bitfield)
        loadTypesInternal(this.ns.callback)
        loadTypesInternal(this.ns.class)
        loadTypesInternal(this.ns.constant)
        loadTypesInternal(this.ns.enumeration)
        loadTypesInternal(this.ns.function)
        loadTypesInternal(this.ns.interface)
        loadTypesInternal(this.ns.record)
        loadTypesInternal(this.ns.union)
        loadTypesInternal(this.ns.alias)

        let annotateFunctionArguments = (f) => {
            if (f.parameters)
                for (let p of f.parameters)
                    if (p.parameter)
                        for (let x of p.parameter) {
                            x._module = this
                            if (x.$ && x.$.name)
                                x._fullSymName = `${this.name}.${x.$.name}`
                        }
        }
        let annotateFunctionReturn = (f) => {
            let retVal: GirVariable[] = f["return-value"]
            if (retVal)
                for (let x of retVal) {
                    x._module = this
                    if (x.$ && x.$.name)
                        x._fullSymName = `${this.name}.${x.$.name}`
                }
                
        }
        let annotateFunctions = (funcs) => {
            if (funcs)
                for (let f of funcs) {
                    annotateFunctionArguments(f)
                    annotateFunctionReturn(f)
                }
        }
        let annotateVariables = (vars) => {
            if (vars)
                for (let x of vars) {
                    x._module = this
                    if (x.$ && x.$.name)
                        x._fullSymName = `${this.name}.${x.$.name}`
                }
        }

        if (this.ns.callback) 
            for (let f of this.ns.callback) 
                annotateFunctionArguments(f)

<<<<<<< HEAD
        let objs = (this.ns.class ? this.ns.class : []).concat(
                    this.ns.record ? this.ns.record : []).concat(
                    this.ns.interface ? this.ns.interface : [])

        for (let c of objs) {
            annotateFunctions(c.function)
            annotateFunctions(c.method)
            annotateFunctions(c["virtual-method"])
            annotateFunctions(c["glib:signal"])
            annotateVariables(c.property)
            annotateVariables(c.field)
        }
=======
        if (this.ns.function)
            annotateFunctions(this.ns.function)

        // if (this.ns.)
        // props
>>>>>>> 727dc6d8
        
        this.symTable = dict
    }

    private typeLookup(e: GirVariable) {
        let type: GirType
        let arr: string = ''
        let arrCType
        let nul: string = ''

        if (e.array && e.array.length > 0) {
            let typeArray = e.array[0].type
            if (typeArray == null || typeArray.length == 0)
                return 'any'
            if (e.array[0].$) {
                let ea: any = e.array[0].$
                arrCType = ea['c:type']
            }
            type = typeArray[0]
            arr = '[]'
        } else if (e.type)
            type = e.type[0]
        else
            return "any";

        if (e.$) {
            let nullable = this.girBool(e.$.nullable) || this.girBool(e.$["allow-none"])
            if (nullable) {
                nul = ' | null'
            }
        }

        if (!type.$)
            return 'any'

        let suffix = arr + nul

        if (arr) {
            let podTypeMapArray = {
                // 'guint8': 'gjs.ByteArray', 'gint8': 'gjs.ByteArray',
                'gunichar': 'string'
            }
            if (podTypeMapArray[type.$.name] != null)
                return podTypeMapArray[type.$.name] + suffix
        }

        let podTypeMap = {
            'utf8': 'string', 'none': 'void', 'double': 'number', 'guint32': 'number',
            'guint16': 'number', 'gint16': 'number', 'gunichar': 'number',
            'gint8': 'number', 'gint32': 'number', 'gushort': 'number', 'gfloat': 'number',
            'gboolean': 'boolean', 'gpointer': 'object', 'gchar': 'number',
            'guint': 'number', 'glong': 'number', 'gulong': 'number', 'gint': 'number',
            'guint8': 'number', 'guint64': 'number', 'gint64': 'number', 
            'gdouble': 'number', 'gssize': 'number', 'gsize': 'number', 'long': 'number',
            'object': 'any', 'va_list': 'any', 'gshort': 'number'
        }
        // GLib.ByteArray, GLib.Bytes: gjs.ByteArray
        // GObject.Value: any
        // GObject.Closure: Function

        if (podTypeMap[type.$.name] != null)
            return podTypeMap[type.$.name] + suffix

        if (!this.name)
            return "any"

        let cType = type.$['c:type']
        if (!cType)
            cType = arrCType

        if (cType) {
            let cTypeMap = {
                'char*': 'string',
                'gchar*': 'string',
                'gchar**': 'any',  // FIXME
                'GType': 'number',  // GObject.Type ?
            }
            if (cTypeMap[cType]) {
                return cTypeMap[cType]
            }
        }

        let fullTypeName: string = type.$.name

        let fullTypeMap = {
            'GObject.Value': 'any',
            'GObject.Closure': 'Function'
        }

        if (fullTypeMap[fullTypeName]) {
            return fullTypeMap[fullTypeName]
        }
        
        // Fully qualify our type name if need be
        if (fullTypeName.indexOf(".") < 0) {
            let mod: GirModule = this
            if (e._module) mod = e._module
            fullTypeName = `${mod.name}.${type.$.name}`
        }

        if (this.symTable[fullTypeName] == null) {
            console.warn(`Could not find type ${fullTypeName} for ${e.$.name}`)
            return "any" + arr
        }

        if (fullTypeName.indexOf(this.name + ".") == 0) {
            let ret = fullTypeName.substring(this.name.length + 1)
            // console.warn(`Rewriting ${fullTypeName} to ${ret} + ${suffix} -- ${this.name} -- ${e._module}`)
            if (fullTypeName == 'Gio.ApplicationFlags') {
                debugger;
            }
            return ret + suffix
        }

        return fullTypeName + suffix
    }

    private girBool(e: string | undefined, defaultVal: boolean = false): boolean {
        if (e) {
            if (parseInt(e) == 0)
                return false
            return true
        }
        return defaultVal
    }

    private getReturnType(e) {
        let returnType

        let returnVal = e["return-value"]
        if (returnVal && returnVal.length > 0) {
            returnType = this.typeLookup(returnVal[0])
        } else
            returnType = "void"

        return returnType
    }

    private arrayLengthIndexLookup(param: GirVariable): number {
        if (!param.array)
            return -1
        
        let arr: GirArray = param.array[0]
        if (!arr.$)
            return -1

        if (arr.$.length) {
            return parseInt(arr.$.length)
        }

        return -1
    }

    private getParameters(parameters): [ string, string[] ] {
        let def: string[] = []
        let outParams: string[] = []

        if (parameters && parameters.length > 0) {
            let parametersArray = parameters[0].parameter
            if (parametersArray) {
                let skip = {}

                for (let p of parametersArray) {
                    let param: GirVariable = p
                    let arrayNameIndex = this.arrayLengthIndexLookup(param)

                    if (!param.array) continue

                    if (arrayNameIndex < 0) continue
                    if (arrayNameIndex >= parametersArray.length) continue

                    skip[parametersArray[arrayNameIndex]._fullSymName] = 1
                }

                for (let p of parametersArray) {
                    let param: GirVariable = p
                    let paramName = this.fixVariableName(param.$.name || '-', false)
                    let paramType = this.typeLookup(param)

                    if (skip[param._fullSymName || 'NOSYMNAME']) {
                        continue
                    }

                    let optDirection = param.$.direction
                    if (optDirection) {
                        if (optDirection == 'out') {
                            outParams.push(`/* ${paramName} */ ${paramType}`)
                            continue
                        }
                    }
                    
                    let paramDesc = `${paramName}: ${paramType}`
                    def.push(paramDesc)
                }
            }
        }

        return [ def.join(", "), outParams ]
    }

    private fixVariableName(name: string, allowQuotes: boolean) {
        const reservedNames = {
            'in': 1, 'function': 1, 'true': 1, 'false': 1, 'break': 1,
            'arguments': 1, 'eval': 1, 'default': 1, 'new': 1
        }

        // GJS always re-writes - to _ (I think?)
        name = name.replace(/-/g, "_")

        if (reservedNames[name]) {
            if (allowQuotes)
                return `"${name}"`
            else
                return `${name}_`
        }
        return name
    }

    private getVariable(v: GirVariable, optional: boolean = false, 
                        allowQuotes: boolean = false): [string[], string|null] {
        if (!v.$.name)
            return [[], null]
        if (!v || !v.$ || !this.girBool(v.$.introspectable, true))
            return [[], null] 

        let name = this.fixVariableName(v.$.name, allowQuotes)
        let typeName = this.typeLookup(v)
        let nameSuffix = optional ? "?" : ""

        return [[`${name}${nameSuffix}:${typeName}`], name]
    }

    private getProperty(v: GirVariable, construct: boolean = false): [string[], string|null, string|null] {
        if (this.girBool(v.$["construct-only"]) && !construct)
            return [[], null, null]
        if (!this.girBool(v.$.writable) && construct)
            return [[], null, null]

        let propPrefix = this.girBool(v.$.writable) ? '' : 'readonly '
        let [propDesc,propName] = this.getVariable(v, construct, true)

        if (!propName)
            return [[], null, null]

        return [[`    ${propPrefix}${propDesc}`], propName, v.$.name || null]
    }

    exportEnumeration(e: GirEnumeration) {
        let def: string[] = []

        if (!e || !e.$ || !this.girBool(e.$.introspectable, true))
            return []

        def.push(`export enum ${e.$.name} {`)
        if (e.member) {
            for (let member of e.member) {
                let name = member.$.name.toUpperCase()
                if (/\d/.test(name[0]))
                    def.push(`    /* ${name} (invalid, starts with a number) */`)
                else
                    def.push(`    ${name},`)
            }
        }
        def.push("}")
        return def
    }

    exportConstant(e: GirVariable) {
        let [varDesc, varName] = this.getVariable(e)
        if (varName)
            return [`export const ${varDesc}`]
        return []
    }

    private getFunction(e: GirFunction, prefix: string, funcNamePrefix: string | null = null): [string[], string | null] {
        if (!e || !e.$ || !this.girBool(e.$.introspectable, true))
            return [[], null]

        let name = e.$.name
        let [params, outParams] = this.getParameters(e.parameters)
        let retType = this.getReturnType(e)

        if (funcNamePrefix)
            name = funcNamePrefix + name

        let reservedWords = {
            'false': 1, 'true': 1, 'break': 1
        }

        if (reservedWords[name])
            return [[`/* Function '${name}' is a reserved word */`], null]

        let retTypeIsVoid = retType == 'void'
        if (outParams.length + (retTypeIsVoid ? 0 : 1) > 1) {
            if (!retTypeIsVoid) {
                outParams.unshift(`/* returnType */ ${retType}`)
            }
            let retDesc = outParams.join(', ')
            retType = `[ ${retDesc} ]`
        } else if (outParams.length == 1 && retTypeIsVoid) {
            retType = outParams[0]
        }

        return [[`${prefix}${name}(${params}): ${retType}`], name]
    }

    private getSignalFunc(e: GirFunction, clsName: string) {
        let sigName = e.$.name
        let [params, outParams] = this.getParameters(e.parameters)
        let retType = this.getReturnType(e) 
        let paramComma = params.length > 0 ? ', ' : ''

        return [`    connect(sigName: "${sigName}", callback: ((obj: ${clsName}${paramComma}${params}) => ${retType}))`]
    }

    exportFunction(e: GirFunction) {
        return this.getFunction(e, "export function ")[0]
    }

    exportCallback(e: GirFunction) {
        if (!e || !e.$ || !this.girBool(e.$.introspectable, true))
            return []

        let name = e.$.name
        let [params, outParams] = this.getParameters(e.parameters)
        let retType = this.getReturnType(e)

        let def: string[] = []
        def.push(`export interface ${name} {`)
        def.push(`    (${params}): ${retType}`)
        def.push("}")
        return def
    }

    private traverseInheritanceTree(e: GirClass, callback: ((cls: GirClass) => void)) {
        if (!e || !e.$)
            return;

        let parent: GirClass | undefined = undefined
        let parentModule: GirModule | undefined = undefined

        if (e.$.parent) {
            let parentName = e.$.parent
            let origParentName = parentName
            let mod: GirModule = this

            if (e._module) mod = e._module

            if (parentName.indexOf(".") < 0) {
                parentName = mod.name + "." + parentName
            }

            let parentPtr = this.symTable[parentName]

            if (!parentPtr && origParentName == "Object") {
                parentPtr = this.symTable["GObject.Object"]
            }

            if (parentPtr) {
                parent = parentPtr
            } 
        }

        // console.log(`${e.$.name} : ${parent && parent.$ ? parent.$.name : 'none'} : ${parentModule ? parentModule.name : 'none'}`)

        callback(e)

        if (parent)
            this.traverseInheritanceTree(parent, callback)
    }

    private isDerivedFromGObject(e: GirClass | GirClass): boolean {
        let ret = false
        this.traverseInheritanceTree(e, (cls) => {
            if (cls._fullSymName == "GObject.Object") {
                ret = true
            }
        })
        return ret
    }

    private exportObjectInternal(e: GirClass | GirClass) {
        let name = e.$.name
        let def: string[] = []
        let isDerivedFromGObject = this.isDerivedFromGObject(e)

        let checkName = (desc: string[], name, localNames): [string[], boolean] => {
            if (!desc || desc.length == 0)
                return [[], false]

            if (!name) {
                console.error(`No name for ${desc}`)
                return [[], false]
            }

            if (localNames[name]) {
                // console.warn(`Name ${name} already defined (${desc})`)
                return [[], false]
            }

            localNames[name] = 1
            return [desc, true]
        }

        // Properties for construction
        if (isDerivedFromGObject) {
            def.push(`export interface ${name}_ConstructProps {`)
            let constructPropNames = {}
            this.traverseInheritanceTree(e, (cls) => {
                if (cls.property) {
                    def.push(`    /* Properties of ${cls._fullSymName} */`)
                    for (let p of cls.property) {
                        let [desc, name] = this.getProperty(p, true)
                        def = def.concat(checkName(desc, name, constructPropNames)[0])
                    }
                }
            })
            def.push("}")
        }

        // Instance side
        def.push(`export interface ${name} {`)
        
        let localNames = {}
        let propertyNames: string[] = []

        this.traverseInheritanceTree(e, (cls) => {
            if (cls.property) {
                def.push(`    /* Properties of ${cls._fullSymName} */`)
                for (let p of cls.property) {
                    let [desc, name, origName] = this.getProperty(p)
                    let [aDesc, added] = checkName(desc, name, localNames)
                    if (added) {
                        if (origName) propertyNames.push(origName)
                    }
                    def = def.concat(aDesc)
                }
            }
        })

        // Fields
        this.traverseInheritanceTree(e, (cls) => {
            if (cls.field) {
                def.push(`    /* Fields of ${cls._fullSymName} */`)
                for (let f of cls.field) {
                    let [desc, name] = this.getVariable(f, false, false)
                    let [aDesc, added] = checkName(desc, name, localNames)
                    if (added) {
                        def.push(`    ${aDesc[0]}`)
                    }
                }
            }
        })

        // Instance methods
        this.traverseInheritanceTree(e, (cls) => {
            if (cls.method) {
                def.push(`    /* Methods of ${cls._fullSymName} */`)
                for (let f of cls.method) {
                    let [desc, name] = this.getFunction(f, "    ")
                    def = def.concat(checkName(desc, name, localNames)[0])
                }
            }
        })

        // Instance methods, vfunc_ prefix
        this.traverseInheritanceTree(e, (cls) => {
            let vmeth = cls["virtual-method"]
            if (vmeth) {
                def.push(`    /* Virtual methods of ${cls._fullSymName} */`)
                for (let f of vmeth) {
                    let [desc, name] = this.getFunction(f, "    ", "vfunc_")
                    def = def.concat(checkName(desc, name, localNames)[0])
                }
            }
        })

        this.traverseInheritanceTree(e, (cls) => {
            let signals = cls["glib:signal"]
            if (signals) {
                def.push(`    /* Signals of ${cls._fullSymName} */`)
                for (let s of signals)
                    def = def.concat(this.getSignalFunc(s, name))
            }
        })

        if (isDerivedFromGObject) {
            let prefix = "GObject."
            if (this.name == "GObject") prefix = ""
            for (let p of propertyNames) {
                def.push(`    connect(sigName: "notify::${p}", callback: ((obj: ${name}, pspec: ${prefix}ParamSpec) => void))`)
            }
        }

        // TODO: Records have fields

        def.push("}")

        // Static side: default constructor
        def.push(`export interface ${name}_Static {`)
        if (isDerivedFromGObject) {
            def.push(`    new (config: ${name}_ConstructProps): ${name}`)
        }
        def.push("}")

        // Static methods
        if (true) {
            let stc: string[] = []
            
            let constructor_: GirFunction[] = (e['constructor'] || []) as GirFunction[]
            if (constructor_)
                for (let f of constructor_)
                    stc = stc.concat(this.getFunction(f, "    ")[0])

            if (e.function)
                for (let f of e.function)
                    stc = stc.concat(this.getFunction(f, "    ")[0])

            if (stc.length > 0) {
                def.push(`export declare class ${name}_Static {`)
                def = def.concat(stc)
                def.push("}")
            }
        }

        def.push(`export declare var ${name}: ${name}_Static`)

        return def
    }

    exportAlias(e: GirAlias) {
        if (!e || !e.$ || !this.girBool(e.$.introspectable, true))
            return []

        let typeName = this.typeLookup(e)
        let name = e.$.name

        return [`type ${name} = ${typeName}`]
    }

    exportInterface(e: GirClass) {
        return this.exportObjectInternal(e)
    }

    exportClass(e: GirClass) {
        return this.exportObjectInternal(e)
    }

    export(outStream: NodeJS.WritableStream) {
        let out: string[] = []

        out.push("/**")
        out.push(` * ${this.name}-${this.version}`)
        out.push(" */")

        out.push("")

        let deps: string[] = this.transitiveDependencies

        for (let d of deps) {
            let base = d.split('-')[0]
            out.push(`import * as ${base} from './${base}'`)
        }

        if (this.ns.enumeration)
            for (let e of this.ns.enumeration)
                out = out.concat(this.exportEnumeration(e))

        if (this.ns.bitfield)
            for (let e of this.ns.bitfield)
                out = out.concat(this.exportEnumeration(e))
    
        if (this.ns.constant)
            for (let e of this.ns.constant)
                out = out.concat(this.exportConstant(e))

        if (this.ns.function)
            for (let e of this.ns.function)
                out = out.concat(this.exportFunction(e))

        if (this.ns.callback)
            for (let e of this.ns.callback)
                out = out.concat(this.exportCallback(e))

        if (this.ns.interface)
            for (let e of this.ns.interface)
                out = out.concat(this.exportInterface(e))

        if (this.ns.class)
            for (let e of this.ns.class)
                out = out.concat(this.exportInterface(e))

        if (this.ns.record)
            for (let e of this.ns.record)
                out = out.concat(this.exportInterface(e))

        if (this.ns.union)
            for (let e of this.ns.union)
                out = out.concat(this.exportInterface(e))

        if (this.ns.alias)
            for (let e of this.ns.alias)
                out = out.concat(this.exportAlias(e))

        outStream.write(out.join("\n"))
    }
}

function main() {
    commander
        .option("-g --gir-directory [directory]", "GIR directory",
            "/usr/share/gir-1.0")
        .option("-m --module [module]", 
            "GIR modules to load, e.g. 'Gio-2.0'. May be specified multiple " +
            "times", (val, lst) => { lst.push(val); return lst },
            [])
        .option("-o --outdir [dir]",
            "Directory to output to", null)
        .parse(process.argv)

    let girModules: { [key: string]: GirModule } = {}
    let girDirectory = commander.girDirectory
    let girToLoad = commander.module

    if (girToLoad.length == 0) {
        console.error("Need to specify modules via -m!")
        return
    }

    while (girToLoad.length > 0) {
        let name = girToLoad.shift()
        let fileName = `${girDirectory}/${name}.gir`
        console.log(`Parsing ${fileName}...`)
        let fileContents = fs.readFileSync(fileName, 'utf8')
        xml2js.parseString(fileContents, (err, result) => {
            if (err) {
                console.error("ERROR: " + err)
                return
            }
            let gi = new GirModule(result)

            if (!gi.name)
                return;

            girModules[`${gi.name}-${gi.version}`] = gi

            for (let dep of gi.dependencies) {
                if (!girModules[dep] && lodash.indexOf(girToLoad, dep) < 0) {                   
                    girToLoad.unshift(dep)
                }
            }
        })
    }

    //console.dir(girModules["GObject-2.0"], { depth: null })

    console.log("Files parsed, loading types...")

    let symTable: { [name: string]: any } = {}
    for (let k of lodash.values(girModules))
        k.loadTypes(symTable)

    // console.dir(symTable)

    // Figure out transitive module dependencies
    let modDependencyMap: { [name:string]: string[] } = {}
    
    for (let k of lodash.values(girModules)) {
        modDependencyMap[k.name || '-'] = lodash.map(k.dependencies || [], (val:string) => {
            return val.split('-')[0]
        })
    }
    
    let traverseDependencies = (name, ret) => {
        let deps = modDependencyMap[name]
        
        for (let a of deps) {
            if (ret[a]) continue
            ret[a] = 1
            traverseDependencies(a, ret)
        }
    }

    for (let k of lodash.values(girModules)) {
        let ret = {}
        traverseDependencies(k.name, ret)
        k.transitiveDependencies = lodash.keys(ret)
    }

    console.log("Types loaded, generating .d.ts...")
    
    for (let k of lodash.keys(girModules)) {
        let outf: NodeJS.WritableStream = process.stdout
        if (commander.outdir) {
            let outdir: string = commander.outdir
            let name: string = girModules[k].name || 'unknown'
            let fileName: string = `${outdir}/${name}.d.ts`
            outf = fs.createWriteStream(fileName)
        }
        console.log(` - ${k} ...`)
        girModules[k].export(outf)
    }
    console.log("Done.")
}

if (require.main === module)
    main()<|MERGE_RESOLUTION|>--- conflicted
+++ resolved
@@ -241,7 +241,7 @@
             for (let f of this.ns.callback) 
                 annotateFunctionArguments(f)
 
-<<<<<<< HEAD
+
         let objs = (this.ns.class ? this.ns.class : []).concat(
                     this.ns.record ? this.ns.record : []).concat(
                     this.ns.interface ? this.ns.interface : [])
@@ -254,13 +254,12 @@
             annotateVariables(c.property)
             annotateVariables(c.field)
         }
-=======
+
         if (this.ns.function)
             annotateFunctions(this.ns.function)
 
         // if (this.ns.)
         // props
->>>>>>> 727dc6d8
         
         this.symTable = dict
     }
