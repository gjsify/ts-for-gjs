--- conflicted
+++ resolved
@@ -253,8 +253,5 @@
 * [cgjs](https://github.com/cgjs/cgjs) - A NodeJS / CommonJS Runtime for GJS
 * [jsgtk](https://github.com/WebReflection/jsgtk) - Replaced by cgjs
 * [vala-girs](https://github.com/nemequ/vala-girs) - Collection of GIRs and VAPIs for the Vala toolchain
-<<<<<<< HEAD
 * [gjs-examples](https://github.com/optimisme/gjs-examples) - GJS examples showing how to build Gtk javascript applications
-=======
-* [hello-gjs-npm](https://github.com/jo/hello-gjs-npm) - Gjs example using Babel and Rollup
->>>>>>> a7f7b0a3
+* [hello-gjs-npm](https://github.com/jo/hello-gjs-npm) - Gjs example using Babel and Rollup